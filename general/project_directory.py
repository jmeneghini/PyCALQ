--- conflicted
+++ resolved
@@ -202,13 +202,6 @@
         return os.path.join(self.plot_dir(f"{ptype}s"), f"{self.task_name}{filetag}_summary_plot.{ptype}")
     
     #filename for important info for gevp pivot
-<<<<<<< HEAD
-    def pivot_file(self, rotate_type, tN, t0, tD, rebin=1, sampling_type=None, channel=None ):
-        if tm.Task.rotate_corrs.name==self.task_name:
-            return self.samplings_file(False, channel, None, rebin, sampling_type, rotate_type, tN, t0, tD, "pivot_info")
-        else:
-            return self.all_tasks[tm.Task.rotate_corrs.name].samplings_file(False, channel, None, rebin, sampling_type, rotate_type, tN, t0, tD, "pivot_info")
-=======
     def pivot_file(self, rotate_type, tN, t0, tD, run_tag = "", rebin=1, sampling_type=None, channel=None):
         tag = "pivot_info"
         if run_tag:
@@ -217,20 +210,12 @@
             return self.samplings_file(False, channel, None, rebin, sampling_type, rotate_type, tN, t0, tD,tag)
         else:
             return self.all_tasks[tm.Task.rotate_corrs.name].samplings_file(False, channel, None, rebin, sampling_type, rotate_type, tN, t0, tD, tag)
->>>>>>> 4a53d8b1
         
     #filename for histogram plot of operator overlaps
     def operator_overlaps_plot(self, op, ptype):
         return os.path.join(self.plot_dir(f"{ptype}s"), f"{op}_operator_overlaps.{ptype}")
     
     #filename for samplings of operator overlaps
-<<<<<<< HEAD
-    def operator_overlaps_samplings(self, channel = None, rebin=1, sampling_type=None, rotate_type=None, tN=None, t0=None, tD=None):
-        if tm.Task.fit_spectrum.name==self.task_name:
-            return self.samplings_file(False, channel, None, rebin, sampling_type, rotate_type, tN, t0, tD, "operator_overlaps")
-        else:
-            return self.all_tasks[tm.Task.fit_spectrum.name].samplings_file(False, channel, None, rebin, sampling_type, rotate_type, tN, t0, tD, "operator_overlaps")
-=======
     def operator_overlaps_samplings(self, channel = None, rebin=1, sampling_type=None, rotate_type=None, tN=None, t0=None, tD=None, run_tag = ""):
         tag = "operator_overlaps"
         if run_tag:
@@ -239,7 +224,6 @@
             return self.samplings_file(False, channel, None, rebin, sampling_type, rotate_type, tN, t0, tD, tag)
         else:
             return self.all_tasks[tm.Task.fit_spectrum.name].samplings_file(False, channel, None, rebin, sampling_type, rotate_type, tN, t0, tD, tag)
->>>>>>> 4a53d8b1
     
     #finds all averaged correlator data files based on rebin, sampling_type == 'B' or 'J', and selects momentums in only_mom if desired
     def get_averaged_data(self,binned, rebin, sampling_type=None, only_mom = []):
