--- conflicted
+++ resolved
@@ -8,21 +8,14 @@
 import logging
 import numpy as np
 import copy
-<<<<<<< HEAD
 import cmath
-=======
->>>>>>> 4a53d8b1
 
 # import sigmond
 import fvspectrum.sigmond_util as sigmond_util
 import fvspectrum.spectrum_plotting_settings.settings as psettings
 from sigmond_scripts import util as utils
 from sigmond_scripts import fit_info
-<<<<<<< HEAD
-
 import luescher.tools.kinematics 
-=======
->>>>>>> 4a53d8b1
 
 #where source and sink labels go on plot
 ctext_x = 0.3
@@ -360,11 +353,7 @@
             if label:
                 plt.legend()
 
-<<<<<<< HEAD
-    def plot_operator_overlaps(self, values, errors, opname):
-=======
     def plot_operator_overlaps(self, values, errors, opname=""):
->>>>>>> 4a53d8b1
         """histogram of operator overlaps"""
         plt.bar(range(len(values)),values)
         plt.errorbar(x=range(len(values)), y=values, yerr=errors,linewidth=0.0, elinewidth=1.5, capsize=5, marker=None, color="black")
